--- conflicted
+++ resolved
@@ -59,17 +59,6 @@
 
 // New allocates a core.
 func New(args []string) (*Core, bool) {
-<<<<<<< HEAD
-	parser, err := kong.New(&cli, kong.Description("rtsp-simple-server "+version), kong.UsageOnError(), kong.ValueFormatter(func(value *kong.Value) string {
-		switch value.Name {
-		case "confpath":
-			return "path to a config file. The default is rtsp-simple-server.yml."
-
-		default:
-			return kong.DefaultHelpValueFormatter(value)
-		}
-	}))
-=======
 	parser, err := kong.New(&cli,
 		kong.Description("rtsp-simple-server / MediaMTX "+version),
 		kong.UsageOnError(),
@@ -82,7 +71,6 @@
 				return kong.DefaultHelpValueFormatter(value)
 			}
 		}))
->>>>>>> 633340bc
 	if err != nil {
 		panic(err)
 	}
