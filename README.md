--- conflicted
+++ resolved
@@ -1,12 +1,3 @@
-<<<<<<< HEAD
-<p align="center">
-    <img src="logo.png" alt="rtsp-simple-server">
-</p>
-
-_rtsp-simple-server_ is a ready-to-use and zero-dependency server and proxy that allows users to publish, read and proxy
-live video and audio streams.
-=======
-
 <h1 align="center">
     <img src="logo.png" alt="rtsp-simple-server / MediaMTX">
 </h1>
@@ -14,7 +5,7 @@
 <br>
 
 _rtsp-simple-server_ / [_MediaMTX_](#important-announcement) is a ready-to-use and zero-dependency server and proxy that allows users to publish, read and proxy live video and audio streams.
->>>>>>> 633340bc
+
 
 Live streams can be published to the server with:
 
