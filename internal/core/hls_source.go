--- conflicted
+++ resolved
@@ -32,11 +32,8 @@
 func newHLSSource(
 	parentCtx context.Context,
 	ur string,
-<<<<<<< HEAD
 	retryPause conf.StringDuration,
-=======
 	fingerprint string,
->>>>>>> 9155bffe
 	wg *sync.WaitGroup,
 	parent hlsSourceParent) *hlsSource {
 	ctx, ctxCancel := context.WithCancel(parentCtx)
